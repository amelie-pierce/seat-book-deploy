import { useState, useEffect, useCallback, useMemo } from "react";
import { bookingService } from "../services/bookingService";
import {
  Typography,
  Button,
  Box,
  Alert,
  Snackbar,
  Chip,
  IconButton,
  Select,
  MenuItem,
  FormControl,
  ListSubheader,
} from "@mui/material";
import { Delete as DeleteIcon } from "@mui/icons-material";

type TimeSlotType = 'AM' | 'PM' | 'FULL_DAY';

interface ReservationFormProps {
  selectedSeat?: string;
  selectedSeatsFromClick?: { [date: string]: string };
  selectedSeatsFromDropdown?: { [date: string]: string };
  onSubmit?: (bookings: Array<{ date: string; seatId: string; timeSlot: TimeSlotType }>) => void;
  currentUser?: string;
  onDateClick?: (date: string) => void;
  selectedDate?: string;
  userBookings?: { date: string; seatId: string; timeSlot: TimeSlotType }[];
  onBookingChange?: () => void;
  onClear?: () => void;
  onDropdownSelectionChange?: (selections: { [date: string]: string }) => void;
  onClearClickSelection?: (date: string) => void;
  allBookingsForDate?: Array<{
    seatId: string;
    userId: string;
    timeSlot: 'AM' | 'PM' | 'FULL_DAY';
  }>;
}

export default function ReservationForm({
  selectedSeat,
  selectedSeatsFromClick = {},
  selectedSeatsFromDropdown: externalSelectedSeatsFromDropdown = {},
  onSubmit,
  currentUser,
  onDateClick,
  selectedDate,
  userBookings = [],
  onBookingChange,
  onClear,
  onDropdownSelectionChange,
  onClearClickSelection,
  allBookingsForDate = []
}: ReservationFormProps) {
  const [showSuccess, setShowSuccess] = useState(false);
  const [selectedTimeSlots, setSelectedTimeSlots] = useState<{ [date: string]: TimeSlotType }>({});
  const [lastSelectedSeat, setLastSelectedSeat] = useState<string | undefined>(undefined);
  const [pendingBookings, setPendingBookings] = useState<{ [date: string]: { seatId: string; timeSlot: TimeSlotType } }>({});
  const [previousUser, setPreviousUser] = useState<string | undefined>(currentUser);
  
  // Use external prop for dropdown selections instead of internal state
  const selectedSeatsFromDropdown = externalSelectedSeatsFromDropdown;
  
  // Helper function to update dropdown selections via parent callback
  const updateDropdownSelection = useCallback((dateStr: string, seatId: string) => {
    if (onDropdownSelectionChange) {
      const newSelections = {
        ...selectedSeatsFromDropdown,
        [dateStr]: seatId
      };
      onDropdownSelectionChange(newSelections);
    }
  }, [onDropdownSelectionChange, selectedSeatsFromDropdown]);
  
  // Helper function to clear all dropdown selections
  const clearAllDropdownSelections = useCallback(() => {
    if (onDropdownSelectionChange) {
      onDropdownSelectionChange({});
    }
  }, [onDropdownSelectionChange]);

  // Get available time slots for a seat on a specific date
  const getAvailableTimeSlots = useCallback((seatId: string, dateStr: string): TimeSlotType[] => {
    if (!seatId || !dateStr) return ['AM', 'PM', 'FULL_DAY'];

    // Find all bookings for this seat on this date
    const seatBookings = allBookingsForDate.filter(booking =>
      booking.seatId === seatId
    );

    if (seatBookings.length === 0) {
      // No bookings, all time slots available
      return ['AM', 'PM', 'FULL_DAY'];
    }

    // Check for FULL_DAY bookings
    const hasFullDayBooking = seatBookings.some(booking => booking.timeSlot === 'FULL_DAY');
    if (hasFullDayBooking) {
      // If there's a full day booking, no slots available
      return [];
    }

    // Check individual time slots
    const hasAmBooking = seatBookings.some(booking => booking.timeSlot === 'AM');
    const hasPmBooking = seatBookings.some(booking => booking.timeSlot === 'PM');

    const availableSlots: TimeSlotType[] = [];

    if (!hasAmBooking) availableSlots.push('AM');
    if (!hasPmBooking) availableSlots.push('PM');

    // Only show FULL_DAY if both AM and PM are available
    if (!hasAmBooking && !hasPmBooking) {
      availableSlots.push('FULL_DAY');
    }

    return availableSlots;
  }, [allBookingsForDate]);

  // Get available seats based on selected time slot and date
  const getAvailableSeats = useCallback((dateStr: string, timeSlot: TimeSlotType | ''): string[] => {
    if (!dateStr || !timeSlot) return [];

    const availableSeats: string[] = [];

    // Generate all possible seats (assuming tables A-H, each with 6 seats)
    const tables = ['A', 'B', 'C', 'D', 'E', 'F', 'G', 'H'];

    tables.forEach(tableLetter => {
      for (let seatNum = 1; seatNum <= 6; seatNum++) {
        const seatId = `${tableLetter}${seatNum}`;

        // Check if this seat is available for the selected time slot
        const seatBookings = allBookingsForDate.filter(booking => booking.seatId === seatId);

        let isAvailable = true;

        if (seatBookings.length > 0) {
          // Check for conflicts with the selected time slot
          const hasFullDayBooking = seatBookings.some(booking => booking.timeSlot === 'FULL_DAY');
          const hasAmBooking = seatBookings.some(booking => booking.timeSlot === 'AM');
          const hasPmBooking = seatBookings.some(booking => booking.timeSlot === 'PM');

          if (timeSlot === 'FULL_DAY') {
            // FULL_DAY requires both AM and PM to be free
            isAvailable = !hasFullDayBooking && !hasAmBooking && !hasPmBooking;
          } else if (timeSlot === 'AM') {
            // AM requires no FULL_DAY booking and no AM booking
            isAvailable = !hasFullDayBooking && !hasAmBooking;
          } else if (timeSlot === 'PM') {
            // PM requires no FULL_DAY booking and no PM booking
            isAvailable = !hasFullDayBooking && !hasPmBooking;
          }
        }

        if (isAvailable) {
          availableSeats.push(seatId);
        }
      }
    });

    return availableSeats;
  }, [allBookingsForDate]);

  // Group available seats by table for dropdown
  const getGroupedAvailableSeats = useCallback((dateStr: string, timeSlot: TimeSlotType | '') => {
    const availableSeats = getAvailableSeats(dateStr, timeSlot);
    const grouped: { [table: string]: string[] } = {};

    availableSeats.forEach(seatId => {
      const table = seatId.charAt(0);
      if (!grouped[table]) {
        grouped[table] = [];
      }
      grouped[table].push(seatId);
    });

    // Sort seats within each table
    Object.keys(grouped).forEach(table => {
      grouped[table].sort((a, b) => {
        const numA = parseInt(a.slice(1));
        const numB = parseInt(b.slice(1));
        return numA - numB;
      });
    });

    return grouped;
  }, [getAvailableSeats]);

  // Handle seat selection from dropdown
  const handleSeatSelectionFromDropdown = (dateStr: string, seatId: string) => {
    const newSelections = {
      ...selectedSeatsFromDropdown,
      [dateStr]: seatId
    };
<<<<<<< HEAD
    
    // Notify parent component about dropdown selection changes (parent will update the state)
=======
    setSelectedSeatsFromDropdown(newSelections);

    // Notify parent component about dropdown selection changes for visual sync
>>>>>>> bbdfaf93
    if (onDropdownSelectionChange) {
      onDropdownSelectionChange(newSelections);
    }

    // Auto-select time slot if not already selected
    if (!selectedTimeSlots[dateStr]) {
      const availableSlots = getAvailableTimeSlots(seatId, dateStr);
      if (availableSlots.length === 3 && availableSlots.includes('FULL_DAY')) {
        setSelectedTimeSlots(prev => ({
          ...prev,
          [dateStr]: 'FULL_DAY'
        }));
      } else if (availableSlots.length === 1) {
        setSelectedTimeSlots(prev => ({
          ...prev,
          [dateStr]: availableSlots[0]
        }));
      }
    }
  };

  // Get current seat for a date (either from dropdown, external selection, or existing booking)
  const getCurrentSeat = useCallback((dateStr: string) => {
    // First check if there's an existing booking for this date
    const booking = userBookings.find(b => b.date === dateStr);
    if (booking) {
      return booking.seatId;
    }
<<<<<<< HEAD
    
    // Get the selected time slot for validation
    const timeSlot = selectedTimeSlots[dateStr];
    
    // Since we keep dropdown and click selections in sync, prefer dropdown as the single source of truth
    if (selectedSeatsFromDropdown[dateStr]) {
      const dropdownSeat = selectedSeatsFromDropdown[dateStr];
      // Validate that the dropdown seat is available for the selected time slot
      if (!timeSlot || getAvailableSeats(dateStr, timeSlot).includes(dropdownSeat)) {
        return dropdownSeat;
      }
    }
    
    // Fallback: Check if this is the selected date and we have a seat from external selection
    if (selectedDate === dateStr && selectedSeat) {
      const externalSeat = selectedSeat;
      // Validate that the external seat is available for the selected time slot
      if (!timeSlot || getAvailableSeats(dateStr, timeSlot).includes(externalSeat)) {
        return externalSeat;
      }
    }
    
    // Return empty if no valid selection
    return '';
  }, [selectedSeatsFromDropdown, selectedSeat, selectedDate, selectedTimeSlots, userBookings, getAvailableSeats]);
=======

    // Check if this is the selected date and we have a seat from external selection
    if (selectedDate === dateStr && selectedSeat) {
      return selectedSeat;
    }

    // Check if there's a seat from clicking on the seating layout for this date
    if (selectedSeatsFromClick[dateStr]) {
      return selectedSeatsFromClick[dateStr];
    }

    // Otherwise check dropdown selection
    return selectedSeatsFromDropdown[dateStr] || '';
  };
>>>>>>> bbdfaf93

  // Reset all state when user changes (login/logout)
  const resetAllState = useCallback(() => {
    setSelectedTimeSlots({});
    setLastSelectedSeat(undefined);
    setPendingBookings({});
    clearAllDropdownSelections();
    setShowSuccess(false);
  }, [clearAllDropdownSelections]);

  // Watch for user changes and reset state
  useEffect(() => {
    if (previousUser !== currentUser) {
      resetAllState();
      setPreviousUser(currentUser);
    }
  }, [currentUser, previousUser, resetAllState]);

  // Also reset state when user logs out (becomes unauthenticated)
<<<<<<< HEAD
  useEffect(() => {
    if (!isAuthenticated && (selectedTimeSlots && Object.keys(selectedTimeSlots).length > 0)) {
      resetAllState();
    }
  }, [isAuthenticated, selectedTimeSlots, resetAllState]);

  // Initialize time slots from user bookings and handle updates
  useEffect(() => {
    
=======
  // Remove authentication check since users are always authenticated on this page

  // Initialize time slots from user bookings and handle updates
  useEffect(() => {
    console.log('🔄 Processing userBookings update:', userBookings);

>>>>>>> bbdfaf93
    const initialTimeSlots: { [date: string]: TimeSlotType } = {};
    userBookings.forEach(booking => {
      if (booking.timeSlot) {
        initialTimeSlots[booking.date] = booking.timeSlot;
      }
    });

    // Only update if we have new booking data to add
    if (Object.keys(initialTimeSlots).length > 0) {
      setSelectedTimeSlots(prev => {
        const newState = {
          ...prev,  // Keep existing time slots
          ...initialTimeSlots  // Override/add with authoritative booking data
        };
        return newState;
      });
    }
  }, [userBookings]);

  // Store dropdown selections as pending bookings
  useEffect(() => {
    // Update pending bookings based on dropdown selections and time slots
    const newPendingBookings: { [date: string]: { seatId: string; timeSlot: TimeSlotType } } = {};

    Object.entries(selectedSeatsFromDropdown).forEach(([date, seatId]) => {
      const timeSlot = selectedTimeSlots[date];
      if (seatId && timeSlot) {
        const existingBooking = userBookings.find(b => b.date === date && b.seatId === seatId);
        if (!existingBooking) {
          newPendingBookings[date] = {
            seatId,
            timeSlot
          };
        }
      }
    });

    setPendingBookings(newPendingBookings);
  }, [selectedSeatsFromDropdown, selectedTimeSlots, userBookings]);

  // Auto-select time slot when seat is selected based on availability
  useEffect(() => {
    if (selectedSeat && selectedDate) {
      // Only auto-select when the seat actually changes, not on every render
      const seatChanged = lastSelectedSeat !== selectedSeat;

      if (seatChanged) {
        setLastSelectedSeat(selectedSeat);

        const availableSlots = getAvailableTimeSlots(selectedSeat, selectedDate);
<<<<<<< HEAD
        
=======
        console.log(`🎯 Seat changed to ${selectedSeat} for ${selectedDate}. Available slots:`, availableSlots);

>>>>>>> bbdfaf93
        // Check if there's already a user booking for this date
        const existingBooking = userBookings.find(b => b.date === selectedDate);
        if (existingBooking) {
          return;
        }

        // Check if there's a pending booking for this date
        const pendingBooking = pendingBookings[selectedDate];
        if (pendingBooking && pendingBooking.seatId === selectedSeat) {
          setSelectedTimeSlots(prev => ({
            ...prev,
            [selectedDate]: pendingBooking.timeSlot
          }));
          return;
        }

        // Auto-select appropriate time slot when seat changes based on availability
        if (availableSlots.length === 3 && availableSlots.includes('FULL_DAY')) {
          // If no one has booked any time slots, default to FULL_DAY
          setSelectedTimeSlots(prev => ({
            ...prev,
            [selectedDate]: 'FULL_DAY'
          }));
        } else if (availableSlots.length === 1) {
          // Only one slot available (someone booked AM, only PM left OR someone booked PM, only AM left)
          const onlyAvailableSlot = availableSlots[0];
          setSelectedTimeSlots(prev => ({
            ...prev,
            [selectedDate]: onlyAvailableSlot
          }));
        } else if (availableSlots.length === 2) {
          // This should not normally happen with current logic, but handle just in case
          const nonFullDaySlot = availableSlots.find(slot => slot !== 'FULL_DAY') || availableSlots[0];
          setSelectedTimeSlots(prev => ({
            ...prev,
            [selectedDate]: nonFullDaySlot
          }));
        }
      }
    }
  }, [selectedSeat, selectedDate, lastSelectedSeat, allBookingsForDate, userBookings, getAvailableTimeSlots, pendingBookings]);

  // Auto-select time slots for seats selected via clicking on seating layout
  useEffect(() => {
    Object.entries(selectedSeatsFromClick).forEach(([dateStr, seatId]) => {
      if (seatId && !selectedTimeSlots[dateStr]) {
        // Check if there's already a user booking for this date
        const existingBooking = userBookings.find(b => b.date === dateStr);
        if (existingBooking) {
          return;
        }

        const availableSlots = getAvailableTimeSlots(seatId, dateStr);
<<<<<<< HEAD
        
=======
        console.log(`🎯 Auto-selecting time slot for clicked seat ${seatId} on ${dateStr}. Available slots:`, availableSlots);

>>>>>>> bbdfaf93
        if (availableSlots.length === 3 && availableSlots.includes('FULL_DAY')) {
          // If no one has booked any time slots, default to FULL_DAY
          setSelectedTimeSlots(prev => ({
            ...prev,
            [dateStr]: 'FULL_DAY'
          }));
        } else if (availableSlots.length === 1) {
          // Only one slot available
          const onlyAvailableSlot = availableSlots[0];
          setSelectedTimeSlots(prev => ({
            ...prev,
            [dateStr]: onlyAvailableSlot
          }));
        } else if (availableSlots.length === 2) {
          // Two slots available, prefer non-FULL_DAY
          const nonFullDaySlot = availableSlots.find(slot => slot !== 'FULL_DAY') || availableSlots[0];
          setSelectedTimeSlots(prev => ({
            ...prev,
            [dateStr]: nonFullDaySlot
          }));
        }
      }
    });
  }, [selectedSeatsFromClick, selectedTimeSlots, userBookings, getAvailableTimeSlots]);

  // Validate seat selections when time slots or available seats change
  useEffect(() => {
    Object.entries(selectedTimeSlots).forEach(([dateStr, timeSlot]) => {
      if (!timeSlot) return;
      
      const availableSeats = getAvailableSeats(dateStr, timeSlot);
      
      // Check and clear invalid dropdown selections (which also clears click selections since they're synced)
      if (selectedSeatsFromDropdown[dateStr] && !availableSeats.includes(selectedSeatsFromDropdown[dateStr])) {
        updateDropdownSelection(dateStr, '');
        // Also clear click selection in parent component
        if (onClearClickSelection) {
          onClearClickSelection(dateStr);
        }
      }
    });
  }, [selectedTimeSlots, selectedSeatsFromDropdown, getAvailableSeats, onClearClickSelection, updateDropdownSelection]);

  const handleTimeSlotChange = (date: string, timeSlot: TimeSlotType) => {
    setSelectedTimeSlots(prev => ({
      ...prev,
      [date]: timeSlot
    }));
    
    // Clear seat selections that are not available for the new time slot
    const availableSeats = getAvailableSeats(date, timeSlot);
    
    // Clear both dropdown and click selections if not available for this time slot (they're kept in sync)
    if (selectedSeatsFromDropdown[date] && !availableSeats.includes(selectedSeatsFromDropdown[date])) {
      updateDropdownSelection(date, '');
      // Also clear click selection in parent
      if (onClearClickSelection) {
        onClearClickSelection(date);
      }
    }
  };

  const getTimeSlotForDate = (dateStr: string) => {
    // First check if there's an existing booking
    const existingBooking = userBookings.find(b => b.date === dateStr);
    if (existingBooking?.timeSlot) {
      return existingBooking.timeSlot;
    }
    // Then check if there's a selected time slot (only if it's not null/undefined)
    if (selectedTimeSlots[dateStr]) {
      return selectedTimeSlots[dateStr];
    }
    // Return empty string if no booking or selection exists (before seat is clicked)
    return '';
  };

  const handleSubmit = useCallback((event: React.FormEvent) => {
    event.preventDefault();
<<<<<<< HEAD
    
=======

    console.log('🚀 Starting submission process...');
    console.log('📊 Current state:');
    console.log('  selectedSeatsFromDropdown:', selectedSeatsFromDropdown);
    console.log('  selectedSeatsFromClick:', selectedSeatsFromClick);
    console.log('  selectedTimeSlots:', selectedTimeSlots);
    console.log('  selectedSeat (current):', selectedSeat);
    console.log('  selectedDate:', selectedDate);

>>>>>>> bbdfaf93
    // Collect all bookings from all sources
    const allBookings: Array<{ date: string; seatId: string; timeSlot: TimeSlotType }> = [];
    const processedDates = new Set<string>();

    // 1. Collect from dropdown selections
    Object.entries(selectedSeatsFromDropdown).forEach(([date, seatId]) => {
      const timeSlot = selectedTimeSlots[date];
      if (seatId && timeSlot) {
        allBookings.push({ date, seatId, timeSlot });
        processedDates.add(date);
      }
    });

    // 2. Collect from clicked seat selections
    Object.entries(selectedSeatsFromClick).forEach(([date, seatId]) => {
      const timeSlot = selectedTimeSlots[date];
      if (seatId && timeSlot && !processedDates.has(date)) {
        allBookings.push({ date, seatId, timeSlot });
        processedDates.add(date);
      }
    });

    // 3. Add current seat selection if it exists and not already processed
    if (selectedSeat && selectedDate && selectedTimeSlots[selectedDate] && !processedDates.has(selectedDate)) {
      allBookings.push({
        date: selectedDate,
        seatId: selectedSeat,
        timeSlot: selectedTimeSlots[selectedDate]
      });
    }
<<<<<<< HEAD
    
=======

    console.log(`📊 Total bookings ready: ${allBookings.length}`);
    console.log('📊 All bookings:', allBookings);

>>>>>>> bbdfaf93
    if (onSubmit && allBookings.length > 0) {
      onSubmit(allBookings);

      // Clear dropdown selections after submission
      clearAllDropdownSelections();
      setPendingBookings({});
<<<<<<< HEAD
      
      // DON'T clear time slots for newly booked dates - they will become actual bookings
      // The time slots will be preserved and updated when userBookings refreshes
      
=======

      // Notify parent about clearing dropdown selections
      if (onDropdownSelectionChange) {
        onDropdownSelectionChange({});
      }

      // DON'T clear time slots for newly booked dates - they will become actual bookings
      // The time slots will be preserved and updated when userBookings refreshes
      console.log('✅ Keeping time slots for newly booked dates - they will become actual bookings');

>>>>>>> bbdfaf93
      // Note: selectedSeatsFromClick is managed by the parent component
    }
    setShowSuccess(true);
  }, [
    selectedSeatsFromDropdown, 
    selectedSeatsFromClick, 
    selectedTimeSlots, 
    selectedSeat, 
    selectedDate, 
    onSubmit, 
    onDropdownSelectionChange
  ]);

  const handleClear = () => {
    if (selectedDate) {
      // Clear the time slot for the current date
      setSelectedTimeSlots(prev => {
        const newState = { ...prev };
        delete newState[selectedDate];
        return newState;
      });

      // Clear pending booking for current date
      setPendingBookings(prev => {
        const newState = { ...prev };
        delete newState[selectedDate];
        return newState;
      });
    }
    if (onClear) {
      onClear();
    }
  };

  // Calculate total bookings to be created
  const calculateTotalBookings = useCallback(() => {
    let count = 0;
    const processedDates = new Set<string>();

    // Count dropdown selections
    Object.entries(selectedSeatsFromDropdown).forEach(([date, seatId]) => {
      const timeSlot = selectedTimeSlots[date];
      if (seatId && timeSlot) {
        count++;
        processedDates.add(date);
      }
    });

<<<<<<< HEAD
    const totalBookings = calculateTotalBookings();
    const isFormValid = isAuthenticated && totalBookings > 0;

    return (
      <>
        <Paper
          elevation={3}
          sx={{
            p: 4,
            width: "100%",
            maxWidth: 600,
            borderRadius: 2,
          }}
        >
          <Typography variant="h5" component="h2" mb={3} textAlign="center">
            Reserve Your Seats
          </Typography>

          {selectedSeat && (
            <Alert severity="info" sx={{ mb: 2 }}>
              Selected Seat: {selectedSeat}
            </Alert>
          )}

          {currentUser && (
            <Alert severity="success" sx={{ mb: 2 }}>
              Booking as: {currentUser}
            </Alert>
          )}

          {/* Date, Seat, and Delete Button Row */}
          <Box sx={{ display: "flex", flexDirection: "column", gap: 1, mb: 2 }}>
            {/* Generate dates based on new logic */}
            {(() => {
              const now = new Date();
              const today = new Date(now.getFullYear(), now.getMonth(), now.getDate());
              const currentHour = now.getHours();
              const currentDay = today.getDay(); // 0 = Sunday, 1 = Monday, ..., 5 = Friday, 6 = Saturday
              const dates: Date[] = [];
              
              // Check if it's after 3 PM on Friday
              const isAfterFridayDeadline = currentDay === 5 && currentHour >= 15; // Friday and >= 3 PM
              
              if (isAfterFridayDeadline) {
                // Show next week's working days (Monday to Friday)
                const nextMonday = new Date(today);
                const daysUntilNextMonday = (8 - currentDay) % 7; // Days until next Monday
                nextMonday.setDate(today.getDate() + daysUntilNextMonday);
                
                for (let i = 0; i < 5; i++) {
                  const date = new Date(nextMonday);
                  date.setDate(nextMonday.getDate() + i);
                  dates.push(date);
                }
              } else {
                // Show current week's working days (Monday to Friday)
                const monday = new Date(today);
                const daysFromMonday = (currentDay + 6) % 7; // Calculate days since Monday
                monday.setDate(today.getDate() - daysFromMonday);
                
                for (let i = 0; i < 5; i++) {
                  const date = new Date(monday);
                  date.setDate(monday.getDate() + i);
                  dates.push(date);
                }
              }
              return dates.map((date, idx) => {
                const dateStr = date.toISOString().split("T")[0];
                const isSelected = selectedDate === dateStr;
                const booking = userBookings.find(b => b.date === dateStr);
                
                // Check if date is in the past (only for current week scenario)
                const isPastDate = !isAfterFridayDeadline && date < today;
                return (
                  <Box
                    key={idx}
                    sx={{ display: "flex", alignItems: "center", gap: 1 }}
                  >
                    <Chip
                      label={date.toLocaleDateString()}
                      color={isPastDate ? "default" : "primary"}
                      variant="outlined"
                      sx={{
                        fontSize: "0.875rem",
                        flex: 1,
                        fontWeight: isSelected ? "bold" : "normal",
                        boxShadow: isSelected ? 2 : 0,
                        opacity: isPastDate ? 0.5 : 1,
                        cursor: isPastDate ? "not-allowed" : "pointer",
                      }}
                      onClick={
                        onDateClick && !isPastDate
                          ? () => onDateClick(dateStr)
                          : undefined
                      }
                    />
                    <FormControl size="small" sx={{ minWidth: 120 }}>
                      <Select
                        value={getTimeSlotForDate(dateStr)}
                        onChange={(e) => {
                          const value = e.target.value as string;
                          if (value === '') {
                            // Handle empty selection by clearing the time slot
                            setSelectedTimeSlots(prev => {
                              const newState = { ...prev };
                              delete newState[dateStr];
                              return newState;
                            });
                          } else {
                            handleTimeSlotChange(dateStr, value as TimeSlotType);
                          }
                        }}
                        displayEmpty
                        variant="outlined"
                        sx={{ height: 32, minWidth: '140px' }}
                        disabled={!!booking || isPastDate}
                      >
                        {/* Empty option for no selection */}
                        <MenuItem value="">
                          <em>Select time slot</em>
                        </MenuItem>
                        {(() => {
                          // Only filter time slots for the selected seat AND selected date
                          // For other dates, show all options unless there's an existing booking
                          let availableSlots: TimeSlotType[] = ['AM', 'PM', 'FULL_DAY'];
                          
                          if (selectedSeat && selectedDate === dateStr) {
                            // Only apply filtering for the currently selected date
                            availableSlots = getAvailableTimeSlots(selectedSeat, dateStr);
                          }
                          
                          return availableSlots.map(timeSlot => (
                            <MenuItem key={timeSlot} value={timeSlot}>
                              {timeSlot === 'AM' ? 'Morning (AM)' : 
                               timeSlot === 'PM' ? 'Afternoon (PM)' : 
                               'Full Day'}
                            </MenuItem>
                          ));
                        })()}
                      </Select>
                    </FormControl>
                    <FormControl size="small" sx={{ minWidth: 150 }}>
                      <Select
                        key={`seat-${dateStr}-${getCurrentSeat(dateStr)}-${selectedTimeSlots[dateStr] || 'no-slot'}`}
                        value={(() => {
                          const currentSeat = getCurrentSeat(dateStr);
                          return currentSeat;
                        })()}
                        onChange={(e) => handleSeatSelectionFromDropdown(dateStr, e.target.value as string)}
                        displayEmpty
                        variant="outlined"
                        sx={{ height: 32, minWidth: '150px' }}
                        disabled={!!booking || isPastDate}
                      >
                        {/* Empty option for no selection */}
                        <MenuItem value="">
                          <em>Select seat</em>
                        </MenuItem>
                        {(() => {
                          // If there's an existing booking, show only that seat
                          if (booking) {
                            const tableLetter = booking.seatId.charAt(0);
                            const seatNumber = booking.seatId.slice(1);
                            return (
                              <MenuItem key={booking.seatId} value={booking.seatId}>
                                Table {tableLetter}, Seat {seatNumber} (Booked)
                              </MenuItem>
                            );
                          }
                          
                          if (!selectedTimeSlots[dateStr]) {
                            return null; // No seats shown until time slot is selected
                          }
                          
                          const groupedSeats = getGroupedAvailableSeats(dateStr, selectedTimeSlots[dateStr]);
                          
                          return Object.keys(groupedSeats)
                            .sort() // Sort table letters A, B, C, etc.
                            .map(tableLetter => [
                              <ListSubheader key={`header-${tableLetter}`}>
                                Table {tableLetter}
                              </ListSubheader>,
                              ...groupedSeats[tableLetter]
                                .sort((a, b) => {
                                  // Sort by seat number
                                  const numA = parseInt(a.slice(1));
                                  const numB = parseInt(b.slice(1));
                                  return numA - numB;
                                })
                                .map(seatId => (
                                  <MenuItem key={seatId} value={seatId}>
                                    Seat {seatId.slice(1)} ({seatId})
                                  </MenuItem>
                                ))
                            ]).flat();
                        })()}
                      </Select>
                    </FormControl>
                    <IconButton
                      color="error"
                      size="small"
                      title="Remove this date"
                      onClick={async () => {
                        if (!currentUser) return;
                        if (!booking) return;
                        try {
                          const allUserBookings = await bookingService.getUserBookings(currentUser);
                          const fullBooking = allUserBookings.find(b => b.date === dateStr && b.seatId === booking.seatId && b.status === 'ACTIVE');
                          if (!fullBooking) return;
                          await bookingService.cancelBooking(fullBooking.id, currentUser);
                          // Reset the time slot for this date to default
=======
    // Count clicked seat selections
    Object.entries(selectedSeatsFromClick).forEach(([date, seatId]) => {
      const timeSlot = selectedTimeSlots[date];
      if (seatId && timeSlot && !processedDates.has(date)) {
        count++;
        processedDates.add(date);
      }
    });

    // Count current selection if not already processed
    if (selectedSeat && selectedDate && selectedTimeSlots[selectedDate] && !processedDates.has(selectedDate)) {
      count++;
    }

    return count;
  }, [selectedSeatsFromDropdown, selectedSeatsFromClick, selectedTimeSlots, selectedSeat, selectedDate]);

  const totalBookings = useMemo(() => calculateTotalBookings(), [calculateTotalBookings]);
  const isFormValid = totalBookings > 0;
  // Memoize date calculation to avoid recalculating on every render
  const availableDates = useMemo(() => {
    const now = new Date();
    const today = new Date(now.getFullYear(), now.getMonth(), now.getDate());
    const currentHour = now.getHours();
    const currentDay = today.getDay(); // 0 = Sunday, 1 = Monday, ..., 5 = Friday, 6 = Saturday
    const dates: Date[] = [];

    // Check if it's after 3 PM on Friday
    const isAfterFridayDeadline = currentDay === 5 && currentHour >= 15; // Friday and >= 3 PM

    if (isAfterFridayDeadline) {
      // Show next week's working days (Monday to Friday)
      const nextMonday = new Date(today);
      const daysUntilNextMonday = (8 - currentDay) % 7; // Days until next Monday
      nextMonday.setDate(today.getDate() + daysUntilNextMonday);

      for (let i = 0; i < 5; i++) {
        const date = new Date(nextMonday);
        date.setDate(nextMonday.getDate() + i);
        dates.push(date);
      }
    } else {
      // Show current week's working days (Monday to Friday)
      const monday = new Date(today);
      const daysFromMonday = (currentDay + 6) % 7; // Calculate days since Monday
      monday.setDate(today.getDate() - daysFromMonday);

      for (let i = 0; i < 5; i++) {
        const date = new Date(monday);
        date.setDate(monday.getDate() + i);
        dates.push(date);
      }
    }
    return dates;
  }, []); // Only recalculate when component mounts

  // Memoize the past date calculation
  const pastDatesMap = useMemo(() => {
    const now = new Date();
    const today = new Date(now.getFullYear(), now.getMonth(), now.getDate());
    const currentHour = now.getHours();
    const currentDay = today.getDay();
    const isAfterFridayDeadline = currentDay === 5 && currentHour >= 15;
    
    const pastDates = new Set<string>();
    if (!isAfterFridayDeadline) {
      availableDates.forEach(date => {
        if (date < today) {
          pastDates.add(date.toISOString().split("T")[0]);
        }
      });
    }
    return pastDates;
  }, [availableDates]);

  return (
    <>
      <Box>
        <Typography variant="h5" component="h2" mb={3} textAlign="center">
          Reserve Your Seats
        </Typography>

        {selectedSeat && (
          <Alert severity="info" sx={{ mb: 2 }}>
            Selected Seat: {selectedSeat}
          </Alert>
        )}

        {currentUser && (
          <Alert severity="success" sx={{ mb: 2 }}>
            Booking as: {currentUser}
          </Alert>
        )}

        {/* Date, Seat, and Delete Button Row */}
        <Box sx={{ display: "flex", flexDirection: "column", gap: 1, mb: 2 }}>
          {/* Generate dates using memoized values */}
          {availableDates.map((date, idx) => {
            const dateStr = date.toISOString().split("T")[0];
            const isSelected = selectedDate === dateStr;
            const booking = userBookings.find(b => b.date === dateStr);

            // Check if date is in the past using memoized calculation
            const isPastDate = pastDatesMap.has(dateStr);
            
            return (
                <Box
                  key={idx}
                  sx={{ display: "flex", alignItems: "center", gap: 1 }}
                >
                  <Chip
                    label={date.toLocaleDateString()}
                    color={isPastDate ? "default" : "primary"}
                    variant="outlined"
                    sx={{
                      fontSize: "0.875rem",
                      flex: 1,
                      fontWeight: isSelected ? "bold" : "normal",
                      boxShadow: isSelected ? 2 : 0,
                      opacity: isPastDate ? 0.5 : 1,
                      cursor: isPastDate ? "not-allowed" : "pointer",
                    }}
                    onClick={
                      onDateClick && !isPastDate
                        ? () => onDateClick(dateStr)
                        : undefined
                    }
                  />
                  <FormControl size="small" sx={{ minWidth: 120 }}>
                    <Select
                      value={getTimeSlotForDate(dateStr)}
                      onChange={(e) => {
                        const value = e.target.value as string;
                        if (value === '') {
                          // Handle empty selection by clearing the time slot
>>>>>>> bbdfaf93
                          setSelectedTimeSlots(prev => {
                            const newState = { ...prev };
                            delete newState[dateStr];
                            return newState;
                          });
                        } else {
                          handleTimeSlotChange(dateStr, value as TimeSlotType);
                        }
                      }}
                      displayEmpty
                      variant="outlined"
                      sx={{ height: 32, minWidth: '140px' }}
                      disabled={!!booking || isPastDate}
                    >
                      {/* Empty option for no selection */}
                      <MenuItem value="">
                        <em>Select time slot</em>
                      </MenuItem>
                      {(() => {
                        // Only filter time slots for the selected seat AND selected date
                        // For other dates, show all options unless there's an existing booking
                        let availableSlots: TimeSlotType[] = ['AM', 'PM', 'FULL_DAY'];

                        if (selectedSeat && selectedDate === dateStr) {
                          // Only apply filtering for the currently selected date
                          availableSlots = getAvailableTimeSlots(selectedSeat, dateStr);
                        }

                        return availableSlots.map(timeSlot => (
                          <MenuItem key={timeSlot} value={timeSlot}>
                            {timeSlot === 'AM' ? 'Morning (AM)' :
                              timeSlot === 'PM' ? 'Afternoon (PM)' :
                                'Full Day'}
                          </MenuItem>
                        ));
                      })()}
                    </Select>
                  </FormControl>
                  <FormControl size="small" sx={{ minWidth: 150 }}>
                    <Select
                      value={getCurrentSeat(dateStr)}
                      onChange={(e) => handleSeatSelectionFromDropdown(dateStr, e.target.value as string)}
                      displayEmpty
                      variant="outlined"
                      sx={{ height: 32, minWidth: '150px' }}
                      disabled={!!booking || isPastDate}
                    >
                      {/* Empty option for no selection */}
                      <MenuItem value="">
                        <em>Select seat</em>
                      </MenuItem>
                      {(() => {
                        // If there's an existing booking, show only that seat
                        if (booking) {
                          const tableLetter = booking.seatId.charAt(0);
                          const seatNumber = booking.seatId.slice(1);
                          return (
                            <MenuItem key={booking.seatId} value={booking.seatId}>
                              Table {tableLetter}, Seat {seatNumber} (Booked)
                            </MenuItem>
                          );
                        }

                        if (!selectedTimeSlots[dateStr]) {
                          return null; // No seats shown until time slot is selected
                        }

                        const groupedSeats = getGroupedAvailableSeats(dateStr, selectedTimeSlots[dateStr]);

                        return Object.keys(groupedSeats)
                          .sort() // Sort table letters A, B, C, etc.
                          .map(tableLetter => [
                            <ListSubheader key={`header-${tableLetter}`}>
                              Table {tableLetter}
                            </ListSubheader>,
                            ...groupedSeats[tableLetter]
                              .sort((a, b) => {
                                // Sort by seat number
                                const numA = parseInt(a.slice(1));
                                const numB = parseInt(b.slice(1));
                                return numA - numB;
                              })
                              .map(seatId => (
                                <MenuItem key={seatId} value={seatId}>
                                  Seat {seatId.slice(1)} ({seatId})
                                </MenuItem>
                              ))
                          ]).flat();
                      })()}
                    </Select>
                  </FormControl>
                  <IconButton
                    color="error"
                    size="small"
                    title="Remove this date"
                    onClick={async () => {
                      if (!currentUser) return;
                      if (!booking) return;
                      try {
                        const allUserBookings = await bookingService.getUserBookings(currentUser);
                        const fullBooking = allUserBookings.find(b => b.date === dateStr && b.seatId === booking.seatId && b.status === 'ACTIVE');
                        if (!fullBooking) return;
                        await bookingService.cancelBooking(fullBooking.id, currentUser);
                        // Reset the time slot for this date to default
                        setSelectedTimeSlots(prev => {
                          const newState = { ...prev };
                          delete newState[dateStr]; // Remove the time slot for this date
                          return newState;
                        });
                        if (onBookingChange) await onBookingChange();
                        handleClear(); // Clear the time slot selection
                      } catch (err) {
                        console.error('Failed to cancel booking:', err);
                      }
                    }}
                    disabled={!booking || isPastDate}
                  >
                    <DeleteIcon />
                  </IconButton>
                </Box>
              );
            })}
        </Box>

        <Box
          component="form"
          onSubmit={handleSubmit}
          sx={{ display: "flex", flexDirection: "column", gap: 2 }}
        >
          <Button
            type="submit"
            variant="contained"
            size="large"
            sx={{ mt: 2 }}
            disabled={!isFormValid}
          >
            {totalBookings === 0
              ? "Select a Seat"
              : totalBookings === 1
                ? "Reserve Seat"
                : `Reserve ${totalBookings} Seats`}
          </Button>
        </Box>
      </Box>

      <Snackbar
        open={showSuccess}
        autoHideDuration={4000}
        onClose={() => setShowSuccess(false)}
      >
        <Alert severity="success" onClose={() => setShowSuccess(false)}>
          {totalBookings === 1 ? 'Reservation submitted successfully!' : `${totalBookings} reservations submitted successfully!`}
        </Alert>

      </Snackbar>
    </>
  );
}
<|MERGE_RESOLUTION|>--- conflicted
+++ resolved
@@ -1,4 +1,4 @@
-import { useState, useEffect, useCallback, useMemo } from "react";
+import { useState, useEffect, useCallback, useMemo, useRef } from "react";
 import { bookingService } from "../services/bookingService";
 import {
   Typography,
@@ -58,6 +58,14 @@
   const [pendingBookings, setPendingBookings] = useState<{ [date: string]: { seatId: string; timeSlot: TimeSlotType } }>({});
   const [previousUser, setPreviousUser] = useState<string | undefined>(currentUser);
   
+  // Suppress unused variable warning - pendingBookings is used through setPendingBookings
+  // eslint-disable-next-line @typescript-eslint/no-unused-vars
+  const _unusedPendingBookings = pendingBookings;
+  
+  // Ref to access current selectedTimeSlots without causing useEffect dependency issues
+  const selectedTimeSlotsRef = useRef(selectedTimeSlots);
+  selectedTimeSlotsRef.current = selectedTimeSlots;
+  
   // Use external prop for dropdown selections instead of internal state
   const selectedSeatsFromDropdown = externalSelectedSeatsFromDropdown;
   
@@ -193,14 +201,8 @@
       ...selectedSeatsFromDropdown,
       [dateStr]: seatId
     };
-<<<<<<< HEAD
     
     // Notify parent component about dropdown selection changes (parent will update the state)
-=======
-    setSelectedSeatsFromDropdown(newSelections);
-
-    // Notify parent component about dropdown selection changes for visual sync
->>>>>>> bbdfaf93
     if (onDropdownSelectionChange) {
       onDropdownSelectionChange(newSelections);
     }
@@ -229,7 +231,6 @@
     if (booking) {
       return booking.seatId;
     }
-<<<<<<< HEAD
     
     // Get the selected time slot for validation
     const timeSlot = selectedTimeSlots[dateStr];
@@ -251,26 +252,15 @@
         return externalSeat;
       }
     }
+
+    // Check if there's a seat from clicking on the seating layout for this date
+    if (selectedSeatsFromClick[dateStr]) {
+      return selectedSeatsFromClick[dateStr];
+    }
     
     // Return empty if no valid selection
     return '';
-  }, [selectedSeatsFromDropdown, selectedSeat, selectedDate, selectedTimeSlots, userBookings, getAvailableSeats]);
-=======
-
-    // Check if this is the selected date and we have a seat from external selection
-    if (selectedDate === dateStr && selectedSeat) {
-      return selectedSeat;
-    }
-
-    // Check if there's a seat from clicking on the seating layout for this date
-    if (selectedSeatsFromClick[dateStr]) {
-      return selectedSeatsFromClick[dateStr];
-    }
-
-    // Otherwise check dropdown selection
-    return selectedSeatsFromDropdown[dateStr] || '';
-  };
->>>>>>> bbdfaf93
+  }, [selectedSeatsFromDropdown, selectedSeat, selectedDate, selectedTimeSlots, userBookings, getAvailableSeats, selectedSeatsFromClick]);
 
   // Reset all state when user changes (login/logout)
   const resetAllState = useCallback(() => {
@@ -290,24 +280,14 @@
   }, [currentUser, previousUser, resetAllState]);
 
   // Also reset state when user logs out (becomes unauthenticated)
-<<<<<<< HEAD
   useEffect(() => {
-    if (!isAuthenticated && (selectedTimeSlots && Object.keys(selectedTimeSlots).length > 0)) {
+    if (!currentUser && (selectedTimeSlots && Object.keys(selectedTimeSlots).length > 0)) {
       resetAllState();
     }
-  }, [isAuthenticated, selectedTimeSlots, resetAllState]);
+  }, [currentUser, selectedTimeSlots, resetAllState]);
 
   // Initialize time slots from user bookings and handle updates
   useEffect(() => {
-    
-=======
-  // Remove authentication check since users are always authenticated on this page
-
-  // Initialize time slots from user bookings and handle updates
-  useEffect(() => {
-    console.log('🔄 Processing userBookings update:', userBookings);
-
->>>>>>> bbdfaf93
     const initialTimeSlots: { [date: string]: TimeSlotType } = {};
     userBookings.forEach(booking => {
       if (booking.timeSlot) {
@@ -345,7 +325,28 @@
       }
     });
 
-    setPendingBookings(newPendingBookings);
+    // Only update if the content has actually changed to prevent infinite loops
+    setPendingBookings(prev => {
+      const prevKeys = Object.keys(prev).sort();
+      const newKeys = Object.keys(newPendingBookings).sort();
+      
+      // Check if keys are different
+      if (prevKeys.length !== newKeys.length || 
+          !prevKeys.every((key, index) => key === newKeys[index])) {
+        return newPendingBookings;
+      }
+      
+      // Check if values are different
+      const hasChanged = newKeys.some(date => {
+        const prevBooking = prev[date];
+        const newBooking = newPendingBookings[date];
+        return !prevBooking || 
+               prevBooking.seatId !== newBooking.seatId || 
+               prevBooking.timeSlot !== newBooking.timeSlot;
+      });
+      
+      return hasChanged ? newPendingBookings : prev;
+    });
   }, [selectedSeatsFromDropdown, selectedTimeSlots, userBookings]);
 
   // Auto-select time slot when seat is selected based on availability
@@ -358,25 +359,16 @@
         setLastSelectedSeat(selectedSeat);
 
         const availableSlots = getAvailableTimeSlots(selectedSeat, selectedDate);
-<<<<<<< HEAD
-        
-=======
-        console.log(`🎯 Seat changed to ${selectedSeat} for ${selectedDate}. Available slots:`, availableSlots);
-
->>>>>>> bbdfaf93
         // Check if there's already a user booking for this date
         const existingBooking = userBookings.find(b => b.date === selectedDate);
         if (existingBooking) {
           return;
         }
 
-        // Check if there's a pending booking for this date
-        const pendingBooking = pendingBookings[selectedDate];
-        if (pendingBooking && pendingBooking.seatId === selectedSeat) {
-          setSelectedTimeSlots(prev => ({
-            ...prev,
-            [selectedDate]: pendingBooking.timeSlot
-          }));
+        // Check if there's already a time slot selected for this date
+        const currentTimeSlot = selectedTimeSlotsRef.current[selectedDate];
+        if (currentTimeSlot) {
+          // Time slot already selected, don't auto-select
           return;
         }
 
@@ -404,7 +396,7 @@
         }
       }
     }
-  }, [selectedSeat, selectedDate, lastSelectedSeat, allBookingsForDate, userBookings, getAvailableTimeSlots, pendingBookings]);
+  }, [selectedSeat, selectedDate, lastSelectedSeat, allBookingsForDate, userBookings, getAvailableTimeSlots]);
 
   // Auto-select time slots for seats selected via clicking on seating layout
   useEffect(() => {
@@ -417,12 +409,6 @@
         }
 
         const availableSlots = getAvailableTimeSlots(seatId, dateStr);
-<<<<<<< HEAD
-        
-=======
-        console.log(`🎯 Auto-selecting time slot for clicked seat ${seatId} on ${dateStr}. Available slots:`, availableSlots);
-
->>>>>>> bbdfaf93
         if (availableSlots.length === 3 && availableSlots.includes('FULL_DAY')) {
           // If no one has booked any time slots, default to FULL_DAY
           setSelectedTimeSlots(prev => ({
@@ -501,19 +487,6 @@
 
   const handleSubmit = useCallback((event: React.FormEvent) => {
     event.preventDefault();
-<<<<<<< HEAD
-    
-=======
-
-    console.log('🚀 Starting submission process...');
-    console.log('📊 Current state:');
-    console.log('  selectedSeatsFromDropdown:', selectedSeatsFromDropdown);
-    console.log('  selectedSeatsFromClick:', selectedSeatsFromClick);
-    console.log('  selectedTimeSlots:', selectedTimeSlots);
-    console.log('  selectedSeat (current):', selectedSeat);
-    console.log('  selectedDate:', selectedDate);
-
->>>>>>> bbdfaf93
     // Collect all bookings from all sources
     const allBookings: Array<{ date: string; seatId: string; timeSlot: TimeSlotType }> = [];
     const processedDates = new Set<string>();
@@ -544,27 +517,14 @@
         timeSlot: selectedTimeSlots[selectedDate]
       });
     }
-<<<<<<< HEAD
-    
-=======
-
-    console.log(`📊 Total bookings ready: ${allBookings.length}`);
-    console.log('📊 All bookings:', allBookings);
-
->>>>>>> bbdfaf93
+
     if (onSubmit && allBookings.length > 0) {
       onSubmit(allBookings);
 
       // Clear dropdown selections after submission
       clearAllDropdownSelections();
       setPendingBookings({});
-<<<<<<< HEAD
       
-      // DON'T clear time slots for newly booked dates - they will become actual bookings
-      // The time slots will be preserved and updated when userBookings refreshes
-      
-=======
-
       // Notify parent about clearing dropdown selections
       if (onDropdownSelectionChange) {
         onDropdownSelectionChange({});
@@ -572,9 +532,6 @@
 
       // DON'T clear time slots for newly booked dates - they will become actual bookings
       // The time slots will be preserved and updated when userBookings refreshes
-      console.log('✅ Keeping time slots for newly booked dates - they will become actual bookings');
-
->>>>>>> bbdfaf93
       // Note: selectedSeatsFromClick is managed by the parent component
     }
     setShowSuccess(true);
@@ -585,7 +542,8 @@
     selectedSeat, 
     selectedDate, 
     onSubmit, 
-    onDropdownSelectionChange
+    onDropdownSelectionChange,
+    clearAllDropdownSelections
   ]);
 
   const handleClear = () => {
@@ -623,79 +581,95 @@
       }
     });
 
-<<<<<<< HEAD
-    const totalBookings = calculateTotalBookings();
-    const isFormValid = isAuthenticated && totalBookings > 0;
-
-    return (
-      <>
-        <Paper
-          elevation={3}
-          sx={{
-            p: 4,
-            width: "100%",
-            maxWidth: 600,
-            borderRadius: 2,
-          }}
-        >
-          <Typography variant="h5" component="h2" mb={3} textAlign="center">
-            Reserve Your Seats
-          </Typography>
-
-          {selectedSeat && (
-            <Alert severity="info" sx={{ mb: 2 }}>
-              Selected Seat: {selectedSeat}
-            </Alert>
-          )}
-
-          {currentUser && (
-            <Alert severity="success" sx={{ mb: 2 }}>
-              Booking as: {currentUser}
-            </Alert>
-          )}
-
-          {/* Date, Seat, and Delete Button Row */}
+    // Count clicked seat selections
+    Object.entries(selectedSeatsFromClick).forEach(([date, seatId]) => {
+      const timeSlot = selectedTimeSlots[date];
+      if (seatId && timeSlot && !processedDates.has(date)) {
+        count++;
+        processedDates.add(date);
+      }
+    });
+
+    // Count current selection if not already processed
+    if (selectedSeat && selectedDate && selectedTimeSlots[selectedDate] && !processedDates.has(selectedDate)) {
+      count++;
+    }
+
+    return count;
+  }, [selectedSeatsFromDropdown, selectedSeatsFromClick, selectedTimeSlots, selectedSeat, selectedDate]);
+
+  const totalBookings = useMemo(() => calculateTotalBookings(), [calculateTotalBookings]);
+  const isFormValid = totalBookings > 0;
+  // Memoize date calculation to avoid recalculating on every render
+  const availableDates = useMemo(() => {
+    const now = new Date();
+    const today = new Date(now.getFullYear(), now.getMonth(), now.getDate());
+    const currentHour = now.getHours();
+    const currentDay = today.getDay(); // 0 = Sunday, 1 = Monday, ..., 5 = Friday, 6 = Saturday
+    const dates: Date[] = [];
+
+    // Check if it's after 3 PM on Friday
+    const isAfterFridayDeadline = currentDay === 5 && currentHour >= 15; // Friday and >= 3 PM
+    
+    if (isAfterFridayDeadline) {
+      // Show next week's working days (Monday to Friday)
+      const nextMonday = new Date(today);
+      const daysUntilNextMonday = (8 - currentDay) % 7; // Days until next Monday
+      nextMonday.setDate(today.getDate() + daysUntilNextMonday);
+
+      for (let i = 0; i < 5; i++) {
+        const date = new Date(nextMonday);
+        date.setDate(nextMonday.getDate() + i);
+        dates.push(date);
+      }
+    } else {
+      // Show current week's working days (Monday to Friday)
+      const monday = new Date(today);
+      const daysFromMonday = (currentDay + 6) % 7; // Calculate days since Monday
+      monday.setDate(today.getDate() - daysFromMonday);
+
+      for (let i = 0; i < 5; i++) {
+        const date = new Date(monday);
+        date.setDate(monday.getDate() + i);
+        dates.push(date);
+      }
+    }
+    return dates;
+  }, []);
+
+  return (
+    <>
+      <Box>
+        <Typography variant="h5" component="h2" mb={3} textAlign="center">
+          Reserve Your Seats
+        </Typography>
+
+        {selectedSeat && (
+          <Alert severity="info" sx={{ mb: 2 }}>
+            Selected Seat: {selectedSeat}
+          </Alert>
+        )}
+
+        {currentUser && (
+          <Alert severity="success" sx={{ mb: 2 }}>
+            Booking as: {currentUser}
+          </Alert>
+        )}
+
+        {/* Date, Seat, and Delete Button Row */}
           <Box sx={{ display: "flex", flexDirection: "column", gap: 1, mb: 2 }}>
             {/* Generate dates based on new logic */}
-            {(() => {
-              const now = new Date();
-              const today = new Date(now.getFullYear(), now.getMonth(), now.getDate());
-              const currentHour = now.getHours();
-              const currentDay = today.getDay(); // 0 = Sunday, 1 = Monday, ..., 5 = Friday, 6 = Saturday
-              const dates: Date[] = [];
-              
-              // Check if it's after 3 PM on Friday
-              const isAfterFridayDeadline = currentDay === 5 && currentHour >= 15; // Friday and >= 3 PM
-              
-              if (isAfterFridayDeadline) {
-                // Show next week's working days (Monday to Friday)
-                const nextMonday = new Date(today);
-                const daysUntilNextMonday = (8 - currentDay) % 7; // Days until next Monday
-                nextMonday.setDate(today.getDate() + daysUntilNextMonday);
-                
-                for (let i = 0; i < 5; i++) {
-                  const date = new Date(nextMonday);
-                  date.setDate(nextMonday.getDate() + i);
-                  dates.push(date);
-                }
-              } else {
-                // Show current week's working days (Monday to Friday)
-                const monday = new Date(today);
-                const daysFromMonday = (currentDay + 6) % 7; // Calculate days since Monday
-                monday.setDate(today.getDate() - daysFromMonday);
-                
-                for (let i = 0; i < 5; i++) {
-                  const date = new Date(monday);
-                  date.setDate(monday.getDate() + i);
-                  dates.push(date);
-                }
-              }
-              return dates.map((date, idx) => {
+            {availableDates.map((date, idx) => {
                 const dateStr = date.toISOString().split("T")[0];
                 const isSelected = selectedDate === dateStr;
                 const booking = userBookings.find(b => b.date === dateStr);
                 
-                // Check if date is in the past (only for current week scenario)
+                // Check if date is in the past
+                const now = new Date();
+                const today = new Date(now.getFullYear(), now.getMonth(), now.getDate());
+                const currentHour = now.getHours();
+                const currentDay = today.getDay();
+                const isAfterFridayDeadline = currentDay === 5 && currentHour >= 15;
                 const isPastDate = !isAfterFridayDeadline && date < today;
                 return (
                   <Box
@@ -835,262 +809,21 @@
                           if (!fullBooking) return;
                           await bookingService.cancelBooking(fullBooking.id, currentUser);
                           // Reset the time slot for this date to default
-=======
-    // Count clicked seat selections
-    Object.entries(selectedSeatsFromClick).forEach(([date, seatId]) => {
-      const timeSlot = selectedTimeSlots[date];
-      if (seatId && timeSlot && !processedDates.has(date)) {
-        count++;
-        processedDates.add(date);
-      }
-    });
-
-    // Count current selection if not already processed
-    if (selectedSeat && selectedDate && selectedTimeSlots[selectedDate] && !processedDates.has(selectedDate)) {
-      count++;
-    }
-
-    return count;
-  }, [selectedSeatsFromDropdown, selectedSeatsFromClick, selectedTimeSlots, selectedSeat, selectedDate]);
-
-  const totalBookings = useMemo(() => calculateTotalBookings(), [calculateTotalBookings]);
-  const isFormValid = totalBookings > 0;
-  // Memoize date calculation to avoid recalculating on every render
-  const availableDates = useMemo(() => {
-    const now = new Date();
-    const today = new Date(now.getFullYear(), now.getMonth(), now.getDate());
-    const currentHour = now.getHours();
-    const currentDay = today.getDay(); // 0 = Sunday, 1 = Monday, ..., 5 = Friday, 6 = Saturday
-    const dates: Date[] = [];
-
-    // Check if it's after 3 PM on Friday
-    const isAfterFridayDeadline = currentDay === 5 && currentHour >= 15; // Friday and >= 3 PM
-
-    if (isAfterFridayDeadline) {
-      // Show next week's working days (Monday to Friday)
-      const nextMonday = new Date(today);
-      const daysUntilNextMonday = (8 - currentDay) % 7; // Days until next Monday
-      nextMonday.setDate(today.getDate() + daysUntilNextMonday);
-
-      for (let i = 0; i < 5; i++) {
-        const date = new Date(nextMonday);
-        date.setDate(nextMonday.getDate() + i);
-        dates.push(date);
-      }
-    } else {
-      // Show current week's working days (Monday to Friday)
-      const monday = new Date(today);
-      const daysFromMonday = (currentDay + 6) % 7; // Calculate days since Monday
-      monday.setDate(today.getDate() - daysFromMonday);
-
-      for (let i = 0; i < 5; i++) {
-        const date = new Date(monday);
-        date.setDate(monday.getDate() + i);
-        dates.push(date);
-      }
-    }
-    return dates;
-  }, []); // Only recalculate when component mounts
-
-  // Memoize the past date calculation
-  const pastDatesMap = useMemo(() => {
-    const now = new Date();
-    const today = new Date(now.getFullYear(), now.getMonth(), now.getDate());
-    const currentHour = now.getHours();
-    const currentDay = today.getDay();
-    const isAfterFridayDeadline = currentDay === 5 && currentHour >= 15;
-    
-    const pastDates = new Set<string>();
-    if (!isAfterFridayDeadline) {
-      availableDates.forEach(date => {
-        if (date < today) {
-          pastDates.add(date.toISOString().split("T")[0]);
-        }
-      });
-    }
-    return pastDates;
-  }, [availableDates]);
-
-  return (
-    <>
-      <Box>
-        <Typography variant="h5" component="h2" mb={3} textAlign="center">
-          Reserve Your Seats
-        </Typography>
-
-        {selectedSeat && (
-          <Alert severity="info" sx={{ mb: 2 }}>
-            Selected Seat: {selectedSeat}
-          </Alert>
-        )}
-
-        {currentUser && (
-          <Alert severity="success" sx={{ mb: 2 }}>
-            Booking as: {currentUser}
-          </Alert>
-        )}
-
-        {/* Date, Seat, and Delete Button Row */}
-        <Box sx={{ display: "flex", flexDirection: "column", gap: 1, mb: 2 }}>
-          {/* Generate dates using memoized values */}
-          {availableDates.map((date, idx) => {
-            const dateStr = date.toISOString().split("T")[0];
-            const isSelected = selectedDate === dateStr;
-            const booking = userBookings.find(b => b.date === dateStr);
-
-            // Check if date is in the past using memoized calculation
-            const isPastDate = pastDatesMap.has(dateStr);
-            
-            return (
-                <Box
-                  key={idx}
-                  sx={{ display: "flex", alignItems: "center", gap: 1 }}
-                >
-                  <Chip
-                    label={date.toLocaleDateString()}
-                    color={isPastDate ? "default" : "primary"}
-                    variant="outlined"
-                    sx={{
-                      fontSize: "0.875rem",
-                      flex: 1,
-                      fontWeight: isSelected ? "bold" : "normal",
-                      boxShadow: isSelected ? 2 : 0,
-                      opacity: isPastDate ? 0.5 : 1,
-                      cursor: isPastDate ? "not-allowed" : "pointer",
-                    }}
-                    onClick={
-                      onDateClick && !isPastDate
-                        ? () => onDateClick(dateStr)
-                        : undefined
-                    }
-                  />
-                  <FormControl size="small" sx={{ minWidth: 120 }}>
-                    <Select
-                      value={getTimeSlotForDate(dateStr)}
-                      onChange={(e) => {
-                        const value = e.target.value as string;
-                        if (value === '') {
-                          // Handle empty selection by clearing the time slot
->>>>>>> bbdfaf93
                           setSelectedTimeSlots(prev => {
                             const newState = { ...prev };
                             delete newState[dateStr];
                             return newState;
                           });
-                        } else {
-                          handleTimeSlotChange(dateStr, value as TimeSlotType);
+                          if (onBookingChange) await onBookingChange();
+                          handleClear(); // Clear the time slot selection
+                        } catch (err) {
+                          console.error('Failed to cancel booking:', err);
                         }
                       }}
-                      displayEmpty
-                      variant="outlined"
-                      sx={{ height: 32, minWidth: '140px' }}
-                      disabled={!!booking || isPastDate}
+                      disabled={!booking || isPastDate}
                     >
-                      {/* Empty option for no selection */}
-                      <MenuItem value="">
-                        <em>Select time slot</em>
-                      </MenuItem>
-                      {(() => {
-                        // Only filter time slots for the selected seat AND selected date
-                        // For other dates, show all options unless there's an existing booking
-                        let availableSlots: TimeSlotType[] = ['AM', 'PM', 'FULL_DAY'];
-
-                        if (selectedSeat && selectedDate === dateStr) {
-                          // Only apply filtering for the currently selected date
-                          availableSlots = getAvailableTimeSlots(selectedSeat, dateStr);
-                        }
-
-                        return availableSlots.map(timeSlot => (
-                          <MenuItem key={timeSlot} value={timeSlot}>
-                            {timeSlot === 'AM' ? 'Morning (AM)' :
-                              timeSlot === 'PM' ? 'Afternoon (PM)' :
-                                'Full Day'}
-                          </MenuItem>
-                        ));
-                      })()}
-                    </Select>
-                  </FormControl>
-                  <FormControl size="small" sx={{ minWidth: 150 }}>
-                    <Select
-                      value={getCurrentSeat(dateStr)}
-                      onChange={(e) => handleSeatSelectionFromDropdown(dateStr, e.target.value as string)}
-                      displayEmpty
-                      variant="outlined"
-                      sx={{ height: 32, minWidth: '150px' }}
-                      disabled={!!booking || isPastDate}
-                    >
-                      {/* Empty option for no selection */}
-                      <MenuItem value="">
-                        <em>Select seat</em>
-                      </MenuItem>
-                      {(() => {
-                        // If there's an existing booking, show only that seat
-                        if (booking) {
-                          const tableLetter = booking.seatId.charAt(0);
-                          const seatNumber = booking.seatId.slice(1);
-                          return (
-                            <MenuItem key={booking.seatId} value={booking.seatId}>
-                              Table {tableLetter}, Seat {seatNumber} (Booked)
-                            </MenuItem>
-                          );
-                        }
-
-                        if (!selectedTimeSlots[dateStr]) {
-                          return null; // No seats shown until time slot is selected
-                        }
-
-                        const groupedSeats = getGroupedAvailableSeats(dateStr, selectedTimeSlots[dateStr]);
-
-                        return Object.keys(groupedSeats)
-                          .sort() // Sort table letters A, B, C, etc.
-                          .map(tableLetter => [
-                            <ListSubheader key={`header-${tableLetter}`}>
-                              Table {tableLetter}
-                            </ListSubheader>,
-                            ...groupedSeats[tableLetter]
-                              .sort((a, b) => {
-                                // Sort by seat number
-                                const numA = parseInt(a.slice(1));
-                                const numB = parseInt(b.slice(1));
-                                return numA - numB;
-                              })
-                              .map(seatId => (
-                                <MenuItem key={seatId} value={seatId}>
-                                  Seat {seatId.slice(1)} ({seatId})
-                                </MenuItem>
-                              ))
-                          ]).flat();
-                      })()}
-                    </Select>
-                  </FormControl>
-                  <IconButton
-                    color="error"
-                    size="small"
-                    title="Remove this date"
-                    onClick={async () => {
-                      if (!currentUser) return;
-                      if (!booking) return;
-                      try {
-                        const allUserBookings = await bookingService.getUserBookings(currentUser);
-                        const fullBooking = allUserBookings.find(b => b.date === dateStr && b.seatId === booking.seatId && b.status === 'ACTIVE');
-                        if (!fullBooking) return;
-                        await bookingService.cancelBooking(fullBooking.id, currentUser);
-                        // Reset the time slot for this date to default
-                        setSelectedTimeSlots(prev => {
-                          const newState = { ...prev };
-                          delete newState[dateStr]; // Remove the time slot for this date
-                          return newState;
-                        });
-                        if (onBookingChange) await onBookingChange();
-                        handleClear(); // Clear the time slot selection
-                      } catch (err) {
-                        console.error('Failed to cancel booking:', err);
-                      }
-                    }}
-                    disabled={!booking || isPastDate}
-                  >
-                    <DeleteIcon />
-                  </IconButton>
+                      <DeleteIcon />
+                    </IconButton>
                 </Box>
               );
             })}
